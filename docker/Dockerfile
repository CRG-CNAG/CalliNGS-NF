--- conflicted
+++ resolved
@@ -73,7 +73,3 @@
 	&& install.r docopt \
 	&& rm -rf /tmp/downloaded_packages/ /tmp/*.rds \
 	&& rm -rf /var/lib/apt/lists/*    
-<<<<<<< HEAD
-
-=======
->>>>>>> df43f107
